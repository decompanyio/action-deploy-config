const core = require('@actions/core');
const github = require('@actions/github');

/**
<<<<<<< HEAD
 * Run the action
 * @throws {Error} Failed to set environment
=======
 * Run the action.
>>>>>>> 4b875fca
 */
export function run() {
  try {
    const input = getInputValues();
    const deployInfo = getDeployInfo(input);
    const awsCredentials = getAwsCredentials();

    logDeploymentInfo(deployInfo, awsCredentials);
    setOutputValues(deployInfo, awsCredentials);
  } catch (error) {
    core.setFailed(error?.message);
  }
}

/**
 * Get the input values from the workflow file
 * @returns {Object} The input values
<<<<<<< HEAD
=======
 * @returns {string} input.branch - The current branch name
 * @returns {string} input.branchProd - The production branch name
 * @returns {string} input.branchDev - The development branch name
>>>>>>> 4b875fca
 */
function getInputValues() {
  return {
    branch: core.getInput('branch'),
    branchProd: core.getInput('branch-prod'),
    branchDev: core.getInput('branch-dev'),
  };
}

/**
 * Get deployment information based on the input and GitHub event context.
 * @param {Object} input - Branch information for the action.
 * @param {string} input.branch - The current branch name.
 * @param {string} input.branchProd - The production branch name.
 * @param {string} input.branchDev - The development branch name.
 * @returns {Object} - An object containing the deploy stage and image tag.
 * @returns {string} deployInfo.deployStage - The deployment stage for the current action.
 * @returns {string} deployInfo.imageTag - The image tag for the deployed application.
 */
function getDeployInfo(input) {
  const { eventName, sha } = github.context;
  const { branch, branchProd, branchDev } = input;
  let deployStage, imageTag;

  switch (eventName) {
    case 'push':
      deployStage = getPushDeployStage(branch, branchDev, branchProd);
      break;
    case 'pull_request':
      deployStage = 'dev';
      break;
    case 'workflow_dispatch':
      deployStage = getWorkflowDispatchDeployStage(branch);
      break;
    case 'release':
      const { target_commitish, tag_name } = github.context.payload.release;
      deployStage = target_commitish;
      imageTag = tag_name;
      break;
  }

  if (!deployStage) throw new Error('Failed to set environment');
  imageTag = imageTag || `${deployStage}-${sha}`;

  return { deployStage, imageTag };
}

/**
 * Get the deployment stage for push event
 * @param {string} branch - The branch name
 * @param {string} branchDev - The branch name for dev environment
 * @param {string} branchProd - The branch name for prod environment
 * @returns {string} The deployment stage
 * @throws {Error} Failed to match branch to environment
 */
function getPushDeployStage(branch, branchDev, branchProd) {
  if (branch === branchDev) return 'dev';
  if (branch === branchProd) return 'staging';
  if (branch.startsWith('v') && branch.includes('qa')) return 'qa';
  throw new Error(`Failed to match branch to environment: ${branch}`);
}

/**
 * Get the deployment stage for workflow_dispatch event
 * @param {string} branch - The branch name
 * @returns {string} The deployment stage
 * @throws {Error} Forbidden branch to deploy on sandbox
 */
function getWorkflowDispatchDeployStage(branch) {
  const forbiddenBranches = ['main', 'master', 'qa', 'prod'];
  if (forbiddenBranches.includes(branch)) {
    throw new Error(`Forbidden branch to deploy on sandbox: ${branch}`);
  }
  return branch.startsWith('seo/') ? 'dev' : 'sandbox';
}

/**
 * Get the AWS credentials
 * @returns {Object} The AWS credentials
 * @returns {string} awsCredentials.awsAccessKey - The AWS access key
 * @returns {string} awsCredentials.awsSecretKey - The AWS secret key
<<<<<<< HEAD
 * @throws {Error} Failed to get AWS credentials
=======
>>>>>>> 4b875fca
 */
function getAwsCredentials() {
  const { branch, branchProd } = getInputValues();
  const eventName = github.context.eventName;
  const isProdEnvironment = branch === branchProd || eventName === 'release';

  return {
    awsAccessKey: isProdEnvironment ? 'AWS_ACCESS_KEY_ID_PROD' : 'AWS_ACCESS_KEY_ID_VERIFY',
    awsSecretKey: isProdEnvironment ? 'AWS_SECRET_ACCESS_KEY_PROD' : 'AWS_SECRET_ACCESS_KEY_VERIFY',
  };
}

/**
 * Log deployment information and AWS credentials for debugging purposes.
 */
function logDeploymentInfo(deployInfo, awsCredentials) {
  const { deployStage, imageTag } = deployInfo;
  const { awsAccessKey, awsSecretKey } = awsCredentials;

  console.log(`deploy_stage : ${deployStage}`);
  console.log(`image_tag : ${imageTag}`);
  console.log(`aws_access_key : ${awsAccessKey}`);
  console.log(`aws_secret_key : ${awsSecretKey}`);
}

/**
 * Set output values for the GitHub Action.
 * @param {Object} deployInfo - Information about the deployment stage and image tag.
 * @param {string} deployInfo.deployStage - The deployment stage for the current action.
 * @param {string} deployInfo.imageTag - The image tag for the deployed application.
 * @param {Object} awsCredentials - AWS credentials for the action.
 * @param {string} awsCredentials.awsAccessKey - The AWS access key.
 * @param {string} awsCredentials.awsSecretKey - The AWS secret key.
 */
function setOutputValues(deployInfo, awsCredentials) {
  const { deployStage, imageTag } = deployInfo;
  const { awsAccessKey, awsSecretKey } = awsCredentials;

  core.setOutput('deploy_stage', deployStage);
  core.setOutput('image_tag', imageTag);
  core.setOutput('aws_access_key', awsAccessKey);
  core.setOutput('aws_secret_key', awsSecretKey);
}<|MERGE_RESOLUTION|>--- conflicted
+++ resolved
@@ -2,12 +2,7 @@
 const github = require('@actions/github');
 
 /**
-<<<<<<< HEAD
- * Run the action
- * @throws {Error} Failed to set environment
-=======
  * Run the action.
->>>>>>> 4b875fca
  */
 export function run() {
   try {
@@ -25,12 +20,9 @@
 /**
  * Get the input values from the workflow file
  * @returns {Object} The input values
-<<<<<<< HEAD
-=======
  * @returns {string} input.branch - The current branch name
  * @returns {string} input.branchProd - The production branch name
  * @returns {string} input.branchDev - The development branch name
->>>>>>> 4b875fca
  */
 function getInputValues() {
   return {
@@ -112,10 +104,6 @@
  * @returns {Object} The AWS credentials
  * @returns {string} awsCredentials.awsAccessKey - The AWS access key
  * @returns {string} awsCredentials.awsSecretKey - The AWS secret key
-<<<<<<< HEAD
- * @throws {Error} Failed to get AWS credentials
-=======
->>>>>>> 4b875fca
  */
 function getAwsCredentials() {
   const { branch, branchProd } = getInputValues();
